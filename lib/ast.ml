--- conflicted
+++ resolved
@@ -76,16 +76,7 @@
 
 type trim = No_trim | Trim
 type escape = No_escape | Escape
-<<<<<<< HEAD
-
-type echo_format =
-  | Fmt_string
-  | Fmt_int
-  | Fmt_float
-  | Fmt_bool
-=======
 type echo_format = Fmt_string | Fmt_int | Fmt_float | Fmt_bool
->>>>>>> 0745ba57
 
 type echo =
   | Echo_var of Loc.t * string

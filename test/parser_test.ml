--- conflicted
+++ resolved
@@ -28,19 +28,11 @@
   check "Echo formats parse correctly"
     [
       Text ("", No_trim, No_trim);
-<<<<<<< HEAD
-      Echo ([], Fmt_int , Echo_var (loc, "i"), Escape);
-      Text (" ", No_trim, No_trim);
-      Echo ([], Fmt_float , Echo_var (loc, "f"), Escape);
-      Text (" ", No_trim, No_trim);
-      Echo ([], Fmt_bool , Echo_var (loc, "b"), Escape);
-=======
       Echo ([], Fmt_int, Echo_var (loc, "i"), Escape);
       Text (" ", No_trim, No_trim);
       Echo ([], Fmt_float, Echo_var (loc, "f"), Escape);
       Text (" ", No_trim, No_trim);
       Echo ([], Fmt_bool, Echo_var (loc, "b"), Escape);
->>>>>>> 0745ba57
       Text ("", No_trim, No_trim);
     ]
     (parse src)

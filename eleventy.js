--- conflicted
+++ resolved
@@ -79,7 +79,6 @@
     init: function () {
       cache.clear();
       const result =
-<<<<<<< HEAD
         config && "components" in config
           ? getFuncs(config.components).map(({ key, f }) =>
               Component.funAsync(key, f.interface, f)
@@ -90,19 +89,7 @@
       function f(_stats, filePath, src) {
         result.push(Component.uint8Array(filePath, src));
       }
-      return Promise.all([
-        forEachFiles(ignores, path.join(dir.input, dir.includes), f),
-        // Contrary to 11ty convention, this makes layouts available as regular
-        // includes. But this doesn't seem harmful, and it can be useful.
-        dir.layouts
-          ? forEachFiles(ignores, path.join(dir.input, dir.layouts), f)
-          : Promise.resolve(),
-      ])
-=======
-        config && "components" in config ? config.components.slice() : [];
-      const inc = path.join(this.config.dir.input, this.config.dir.includes);
-      return getComponents(result, inc)
->>>>>>> 2451f498
+      return forEachFiles(ignores, path.join(dir.input, dir.includes), f)
         .then(() => {
           components = Compile.components(result);
         })
